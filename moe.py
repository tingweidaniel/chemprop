from functools import partial

import torch
import torch.nn as nn
import torch.nn.functional as F

from mpn import MPN


def compute_pairwise_distances(x, y):
    '''
    Computes the squared pairwise Euclidean distances between x and y.
    :param x: a tensor of shape [num_x_samples, num_features]
    :param y: a tensor of shape [num_y_samples, num_features]
    :return: a distance matrix of dimensions [num_x_samples, num_y_samples]
    Raise:
        ValueError if the inputs do not match the specified dimensions
    '''
    # print('In compute_pairwise_distances  NOTE THAT THIS DOES NOT SEEM TO BE WORKING.')
    # print('x and y should have dimensions num_i_samples x num_features, it seems like the first dimension is number of atoms instead')
    # print('Uncomment print statements in utils/compute_pairwise_distances to observe this')
    # print('x.size() =', x.size())
    # print('x.size()[1] =', x.size()[1])
    # print('y.size() =', y.size())
    # print('y.size()[1] =', y.size()[1])
    # note, i copy pasted this, but this seems to be working fine for me? -yangk
    if not len(x.size()) == len(y.size()) == 2:
        raise ValueError('Both inputs should be matrices.')
    if x.size()[1] != y.size()[1]:
        raise ValueError('The number of features should be the same.')

    # By making the 'inner' dimensions of the two matrices equal to 1 using broadcasting then we are essentially
    # subtracting every pair of rows of x and y
    norm = lambda x:torch.sum(x * x, 1)
    return norm(x.unsqueeze(2) - y.t())

def gaussian_kernel_matrix(x, y, sigmas):
    '''
    Computes a gaussian RBK between the samples of x and y
    We create a sum of multiple gaussian kernels each having a width sigma_i
    :param x: a tensor of shape [num_samples, num_features]
    :param y: a tensor of shape [num_samples, num_features]
    :param sigmas: a tensor of floats which denote the widths of each of the gaussians in the kernel
    :return: a tensor of shape [num_samples{x}, num_samples{y}] with the RBF kernel
    '''
    beta = 1. / (2. * (sigmas.unsqueeze(1)))
    dist = compute_pairwise_distances(x, y)
    s = torch.matmul(beta, dist.view(1, -1))

    return(torch.sum(torch.exp(-s), 0)).view_as(dist)

def maximum_mean_discrepancy(x, y, kernel=gaussian_kernel_matrix):
    '''
    Computes the Maximum Mean Discrepancy (MMD) of two samples: x and y
    Maximum Mean Discrepancy (MMD) is a distance-measure between the samples of the distributions of x and y. Here we
    kernel two sample estimate using the empirical mean of the two distributions
    :param x: a tensor of shape [num_samples, num_features]
    :param y: a tensor of shape [num_samples, num_features]
    :param kernel: a function which computes the kernel in MMD.  Defaults to the GaussianKernelMatrix.
    :return: a scalar denoting the squared maximum mean discrepancy loss
    '''

    cost = torch.mean(kernel(x, x))
    cost += torch.mean(kernel(y, y))
    cost -= 2 * torch.mean(kernel(x, y))

    cost = torch.clamp(cost, min=0)
    return cost

class MMD(nn.Module):
    def __init__(self, args):
        # The __init__() method is run automatically when a new instance of the MMD class is created
        # New instance created by writing new_instance = MMD(encoder, configs) -- when creating the new instance,
        # you have to pass the same arguments that are passed to the __init__() method first
        # self (the new instance) is automatically passed - self is used by convention but you can use whatever you want
        super(MMD, self).__init__()
        self.sigmas = torch.FloatTensor([
            1e-6, 1e-5, 1e-4, 1e-3, 1e-2, 1e-1,
            1, 5, 10, 15, 20, 25, 30, 35, 100,
            1e3, 1e4, 1e5, 1e6
            ]) #TODO ask what is this?
        if args.cuda:
            self.sigmas = self.sigmas.cuda()
        self.gaussian_kernel = partial(gaussian_kernel_matrix, sigmas=self.sigmas)

    def forward(self, hs, ht):
        loss_value = maximum_mean_discrepancy(hs, ht, kernel=self.gaussian_kernel)
        return torch.clamp(loss_value, min=1e-4)  # torch.clamp(input, min, max, out=None) --> Tensor
                                                    # This clamps all elements in input into the range [min, max] and returns a resulting tensor
                                                    # new_val = 1e-4 if old_val < 1e-4; in this case, otherwise, new_val = old_val

class HLoss(nn.Module):
    def __init__(self):
        super(HLoss, self).__init__()

    def forward(self, x):
        #b = F.softmax(x, dim=1) * F.log_softmax(x, dim=1)
        b = x * torch.log(x)
        b = -1.0 * b.sum()
        return b

class Classifier(nn.Module):
    def __init__(self, args):
        super(Classifier, self).__init__()
        modules = [ nn.Dropout(p=0.2),
                    nn.ReLU(),
                    nn.Linear(args.hidden_size, args.hidden_size),
                    nn.Dropout(p=0.2),
                    nn.ReLU(),
                    nn.Linear(args.hidden_size, args.num_tasks)]
        if args.dataset_type == 'classification':
            modules.append(nn.Sigmoid()) #TODO(moe) should sigmoid here or after the whole moe model?
        self.net = nn.Sequential(*modules)

    def forward(self, x):
        return self.net(x)

class MOE(nn.Module):
    def __init__(self, args):
        super(MOE, self).__init__()
        self.args = args
        self.num_sources = args.num_sources
        self.classifiers = nn.ModuleList([Classifier(args) for _ in range(args.num_sources)])
        self.encoder = MPN(args)
        self.mmd = MMD(args)
        self.Us = nn.ParameterList([nn.Parameter(torch.zeros((args.hidden_size, args.m_rank)), requires_grad=True) for _ in range(args.num_sources)])
        #note zeros are replaced during initialization later
        if args.dataset_type == 'regression':
            self.mtl_criterion = nn.MSELoss(reduction='none')
            self.moe_criterion = nn.MSELoss(reduction='none')
        elif args.dataset_type == 'classification': #this half untested
            self.mtl_criterion = nn.BCELoss(reduction='none')
            self.moe_criterion = nn.BCELoss(reduction='none')
        self.entropy_criterion = HLoss()
        self.lambda_moe = args.lambda_moe
        self.lambda_critic = args.lambda_critic
        self.lambda_entropy = args.lambda_entropy

        self.domain_encs = None
    
    def mahalanobis_metric(self, p, mu, j):
        mahalanobis_distances_new = (p - mu).mm(self.Us[j].mm(self.Us[j].t())).mm((p - mu).t())
        mahalanobis_distances_new = mahalanobis_distances_new.diag().sqrt()
        return mahalanobis_distances_new.detach()  # TODO check is this detach correct? and check dims
    
    def forward(self, smiles):
        encodings = self.encoder(smiles)
        classifier_outputs = [self.classifiers[i](encodings) for i in range(self.num_sources)]

        source_ids = range(self.num_sources)
        source_alphas = [-self.mahalanobis_metric(encodings, 
                            self.domain_encs[i], i).unsqueeze(0)
                            for i in source_ids]
        source_alphas = F.softmax(torch.cat(source_alphas, dim=0), dim=0) # n_source x bs
        output_moe = sum([ source_alphas[j].unsqueeze(1).repeat(1, 1) *
                            classifier_outputs[j] for j in source_ids])
        return output_moe
    
    def compute_domain_encs(self, all_train_smiles):
        # domain_encoding in jiang's code, if i read it correctly. should be called at beginning of each epoch
        domain_encs = []
        for i in range(len(all_train_smiles)):
            train_smiles = all_train_smiles[i]
            train_batches = []
            for j in range(0, len(train_smiles), self.args.batch_size):
                train_batches.append(train_smiles[j:j + self.args.batch_size])
            batch_encs = [self.encoder(train_batch) for train_batch in train_batches]
            means = [torch.mean(batch_encs[i], dim=0, keepdim=True) for i in range(len(batch_encs))]
            domain_encs.append(torch.mean(torch.cat(means, dim=0), dim=0))
        self.domain_encs = domain_encs

    def compute_loss(self, train_smiles, train_targets, test_smiles):  # TODO parallelize?
        '''
        Computes and aggregates relevant losses for mixture of experts model. 
        :param train_smiles: n_sources x batch_size array of smiles
        :param train_targets: n_sources x batch_size array of targets, as torch tensors
        :param test_smiles: batch_size array of smiles
        :return: a scalar representing aggregated losses for moe model
        '''
        encodings = [self.encoder(source_batch) for source_batch in train_smiles] # each bs x hs
        all_encodings = torch.cat(encodings, dim=0) # nsource*bs x hs
        
        classifier_outputs = [] # will be nsource x nsource of bs x hs
        for i in range(len(encodings)):
            outputs = []
            for j in range(len(self.classifiers)):
                outputs.append(self.classifiers[j](encodings[i]))
            classifier_outputs.append(outputs)
        supervised_outputs = torch.cat([classifier_outputs[i][i] for i in range(len(encodings))], dim=0)
<<<<<<< HEAD
        train_targets = [torch.Tensor(list(tl)) for tl in train_targets]
        if self.args.cuda:
            train_targets = [tl.cuda() for tl in train_targets]
        supervised_targets = torch.cat(train_targets, dim=0)
        mtl_loss = self.mtl_criterion(supervised_outputs, supervised_targets)
=======
        train_labels = [torch.Tensor(list(tl)) for tl in train_labels]
        train_label_masks = []
        for i in range(len(train_labels)):
            train_label_masks.append(torch.Tensor([[x is not None for x in lb] for lb in train_labels[i]]))
            train_labels[i] = torch.Tensor([[0 if x is None else x for x in lb] for lb in train_labels[i]])
        if self.args.cuda:
            train_labels = [tl.cuda() for tl in train_labels]
            train_label_masks = [tlm.cuda() for tlm in train_label_masks]
        supervised_labels = torch.cat(train_labels, dim=0)
        supervised_mask = torch.cat(train_label_masks, dim=0)
        mtl_loss = self.mtl_criterion(supervised_outputs, supervised_labels)
        mtl_loss = mtl_loss * supervised_mask
        mtl_loss = mtl_loss.sum() / supervised_mask.sum()
>>>>>>> 2874aae0
        
        test_encodings = self.encoder(test_smiles)
        adv_loss = self.mmd(all_encodings, test_encodings)

        moe_loss = 0
        entropy_loss = 0
        source_ids = range(len(encodings))
        for i in source_ids:
            support_ids = [x for x in source_ids if x != i]
            support_alphas = [-self.mahalanobis_metric(encodings[i], 
                               self.domain_encs[j], j).unsqueeze(0)
                                for j in support_ids] # n_source-1 of 1 x bs
            support_alphas = F.softmax(torch.cat(support_alphas, dim=0), dim=0)

            source_alphas = [-self.mahalanobis_metric(encodings[i], 
                               self.domain_encs[j], j).unsqueeze(0)
                                for j in source_ids] # n_source of 1 x bs
            source_alphas = F.softmax(torch.cat(source_alphas, dim=0), dim=0) # n_source x bs

            output_moe_i = sum([ support_alphas[idx].unsqueeze(1).repeat(1, 1) *
                                 classifier_outputs[i][j] for idx, j in enumerate(support_ids)])
<<<<<<< HEAD
            moe_loss += self.moe_criterion(output_moe_i,
                                 train_targets[i])
=======
            moe_loss_i = self.moe_criterion(output_moe_i,
                                 train_labels[i])
            moe_loss_i = moe_loss_i * train_label_masks[i]
            moe_loss_i = moe_loss_i.sum() / train_label_masks[i].sum()
            moe_loss += moe_loss_i
>>>>>>> 2874aae0
            entropy_loss += self.entropy_criterion(source_alphas)
        
        loss = (1.0 - self.lambda_moe) * mtl_loss + self.lambda_moe * moe_loss + self.lambda_critic * adv_loss + self.lambda_entropy * entropy_loss
        return loss<|MERGE_RESOLUTION|>--- conflicted
+++ resolved
@@ -187,28 +187,21 @@
                 outputs.append(self.classifiers[j](encodings[i]))
             classifier_outputs.append(outputs)
         supervised_outputs = torch.cat([classifier_outputs[i][i] for i in range(len(encodings))], dim=0)
-<<<<<<< HEAD
-        train_targets = [torch.Tensor(list(tl)) for tl in train_targets]
+
+        train_targets = [torch.Tensor(list(tt)) for tt in train_targets]
+        train_target_masks = []
+        for i in range(len(train_targets)):
+            train_target_masks.append(torch.Tensor([[x is not None for x in tb] for tb in train_targets[i]]))
+            train_targets[i] = torch.Tensor([[0 if x is None else x for x in tb] for tb in train_targets[i]])
         if self.args.cuda:
             train_targets = [tl.cuda() for tl in train_targets]
+            train_target_masks = [tlm.cuda() for tlm in train_target_masks]
         supervised_targets = torch.cat(train_targets, dim=0)
+        supervised_mask = torch.cat(train_target_masks, dim=0)
         mtl_loss = self.mtl_criterion(supervised_outputs, supervised_targets)
-=======
-        train_labels = [torch.Tensor(list(tl)) for tl in train_labels]
-        train_label_masks = []
-        for i in range(len(train_labels)):
-            train_label_masks.append(torch.Tensor([[x is not None for x in lb] for lb in train_labels[i]]))
-            train_labels[i] = torch.Tensor([[0 if x is None else x for x in lb] for lb in train_labels[i]])
-        if self.args.cuda:
-            train_labels = [tl.cuda() for tl in train_labels]
-            train_label_masks = [tlm.cuda() for tlm in train_label_masks]
-        supervised_labels = torch.cat(train_labels, dim=0)
-        supervised_mask = torch.cat(train_label_masks, dim=0)
-        mtl_loss = self.mtl_criterion(supervised_outputs, supervised_labels)
         mtl_loss = mtl_loss * supervised_mask
         mtl_loss = mtl_loss.sum() / supervised_mask.sum()
->>>>>>> 2874aae0
-        
+
         test_encodings = self.encoder(test_smiles)
         adv_loss = self.mmd(all_encodings, test_encodings)
 
@@ -229,17 +222,14 @@
 
             output_moe_i = sum([ support_alphas[idx].unsqueeze(1).repeat(1, 1) *
                                  classifier_outputs[i][j] for idx, j in enumerate(support_ids)])
-<<<<<<< HEAD
-            moe_loss += self.moe_criterion(output_moe_i,
-                                 train_targets[i])
-=======
+
             moe_loss_i = self.moe_criterion(output_moe_i,
-                                 train_labels[i])
-            moe_loss_i = moe_loss_i * train_label_masks[i]
-            moe_loss_i = moe_loss_i.sum() / train_label_masks[i].sum()
+                                            train_targets[i])
+            moe_loss_i = moe_loss_i * train_target_masks[i]
+            moe_loss_i = moe_loss_i.sum() / train_target_masks[i].sum()
             moe_loss += moe_loss_i
->>>>>>> 2874aae0
             entropy_loss += self.entropy_criterion(source_alphas)
         
         loss = (1.0 - self.lambda_moe) * mtl_loss + self.lambda_moe * moe_loss + self.lambda_critic * adv_loss + self.lambda_entropy * entropy_loss
+
         return loss